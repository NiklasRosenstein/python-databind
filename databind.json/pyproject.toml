[tool.poetry]
<<<<<<< HEAD
name = "databind-json"
version = "4.2.2"
=======
name = "databind.json"
version = "4.2.4"
>>>>>>> 12fa72bc
description = "De-/serialize Python dataclasses to or from JSON payloads. Compatible with Python 3.7 and newer."
authors = ["Niklas Rosenstein <rosensteinniklas@gmail.com>"]
license = "MIT"
readme = "readme.md"
packages = [{include = "databind/json", from = "src"}]

[tool.poetry.urls]
"Bug Tracker" = "https://github.com/NiklasRosenstein/python-databind/issues"
Documentation = "https://niklasrosenstein.github.io/python-databind/"
# Homepage = ""
Repository = "https://github.com/NiklasRosenstein/python-databind"

[tool.poetry.dependencies]
python = "^3.6.3"
<<<<<<< HEAD
"databind-core" = "^4.2.2"
=======
"databind.core" = "^4.2.4"
>>>>>>> 12fa72bc
nr-date = "^2.0.0"
typeapi = "^1.4.2"
typing-extensions = ">=3.10.0"

[tool.poetry.dev-dependencies]
black = "*"
flake8 = "*"
isort = "*"
pytest = "*"
mypy = "*"

[build-system]
requires = ["poetry-core==1.0.8"]
build-backend = "poetry.core.masonry.api"

[tool.slap]
typed = true

[tool.slap.test]
check = "slap check"
mypy = "dmypy run src/"
pytest = "pytest tests/ -vv $PYTEST_FLAGS"
black = "black --check src/ tests/"
isort = "isort --check-only src/ tests/"
flake8 = "flake8 src/ tests/"

[tool.slap.run]
fmt = "black src/ tests/ && isort src/ tests/"

[tool.mypy]
python_version = "3.6"
explicit_package_bases = true
mypy_path = ["src"]
namespace_packages = true
pretty = true
show_error_codes = true
show_error_context = true
strict = true
warn_no_return = true
warn_redundant_casts = true
warn_unreachable = true
warn_unused_ignores = true

[tool.isort]
profile = "black"
line_length = 120
combine_as_imports = true

[tool.black]
line-length = 120<|MERGE_RESOLUTION|>--- conflicted
+++ resolved
@@ -1,11 +1,6 @@
 [tool.poetry]
-<<<<<<< HEAD
-name = "databind-json"
-version = "4.2.2"
-=======
 name = "databind.json"
 version = "4.2.4"
->>>>>>> 12fa72bc
 description = "De-/serialize Python dataclasses to or from JSON payloads. Compatible with Python 3.7 and newer."
 authors = ["Niklas Rosenstein <rosensteinniklas@gmail.com>"]
 license = "MIT"
@@ -20,11 +15,7 @@
 
 [tool.poetry.dependencies]
 python = "^3.6.3"
-<<<<<<< HEAD
-"databind-core" = "^4.2.2"
-=======
 "databind.core" = "^4.2.4"
->>>>>>> 12fa72bc
 nr-date = "^2.0.0"
 typeapi = "^1.4.2"
 typing-extensions = ">=3.10.0"
