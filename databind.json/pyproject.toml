--- conflicted
+++ resolved
@@ -9,13 +9,8 @@
 
   [tool.poetry.dependencies]
   python = "^3.7"
-<<<<<<< HEAD
   "databind.core" = "^1.5.1"
   "nr.util" = ">=0.8.6,<1.0.0"
-=======
-  "databind.core" = "^1.5.2"
-  "nr.util" = ">=0.8.3,<1.0.0"
->>>>>>> b1a7b740
   typing-extensions = "^3.10.0"
 
   [tool.poetry.dev-dependencies]
