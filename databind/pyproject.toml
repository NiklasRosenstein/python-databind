--- conflicted
+++ resolved
@@ -9,13 +9,8 @@
 
 [tool.poetry.dependencies]
 python = "^3.6.3"
-<<<<<<< HEAD
-"databind-core" = "^4.2.2"
-"databind-json" = "^4.2.2"
-=======
 "databind.core" = "^4.2.4"
 "databind.json" = "^4.2.4"
->>>>>>> 12fa72bc
 
 [build-system]
 requires = ["poetry-core==1.0.8"]
